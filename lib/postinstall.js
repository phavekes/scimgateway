//
// Copy plugins from original scimgateway package to current installation folder
//
<<<<<<< HEAD
import * as fs from 'fs'
=======

if (process.env.npm_config_scimgateway_postinstall_skip) {
  console.info("The configuration `scimgateway_postinstall_skip` was set to true so `postinstall` activities are going to be skipped!")
  process.exit(0)
}

var fs = require('fs')
>>>>>>> 89636a41

function fsExistsSync (f) {
  try {
    fs.accessSync(f)
    return true
  } catch (e) {
    return false
  }
}

if (fsExistsSync('./node_modules')) process.exit(0) // global package - quit - no postinstall

if (!fsExistsSync('../../config')) fs.mkdirSync('../../config')
if (!fsExistsSync('../../config/certs')) fs.mkdirSync('../../config/certs')
if (!fsExistsSync('../../config/wsdls')) fs.mkdirSync('../../config/wsdls')
if (!fsExistsSync('../../config/schemas')) fs.mkdirSync('../../config/schemas')
if (!fsExistsSync('../../config/docker')) fs.mkdirSync('../../config/docker')
if (!fsExistsSync('../../lib')) fs.mkdirSync('../../lib')

if (!fsExistsSync('../../config/plugin-loki.json')) fs.writeFileSync('../../config/plugin-loki.json', fs.readFileSync('./config/plugin-loki.json'))
if (!fsExistsSync('../../config/plugin-scim.json')) fs.writeFileSync('../../config/plugin-scim.json', fs.readFileSync('./config/plugin-scim.json'))
if (!fsExistsSync('../../config/plugin-forwardinc.json')) fs.writeFileSync('../../config/plugin-forwardinc.json', fs.readFileSync('./config/plugin-forwardinc.json'))
if (!fsExistsSync('../../config/plugin-mssql.json')) fs.writeFileSync('../../config/plugin-mssql.json', fs.readFileSync('./config/plugin-mssql.json'))
if (!fsExistsSync('../../config/plugin-saphana.json')) fs.writeFileSync('../../config/plugin-saphana.json', fs.readFileSync('./config/plugin-saphana.json'))
if (!fsExistsSync('../../config/plugin-api.json')) fs.writeFileSync('../../config/plugin-api.json', fs.readFileSync('./config/plugin-api.json'))
if (!fsExistsSync('../../config/plugin-azure-ad.json')) fs.writeFileSync('../../config/plugin-azure-ad.json', fs.readFileSync('./config/plugin-azure-ad.json')) // keep existing
if (!fsExistsSync('../../config/plugin-ldap.json')) fs.writeFileSync('../../config/plugin-ldap.json', fs.readFileSync('./config/plugin-ldap.json'))
if (!fsExistsSync('../../config/plugin-mongodb.json')) fs.writeFileSync('../../config/plugin-mongodb.json', fs.readFileSync('./config/plugin-mongodb.json'))

fs.writeFileSync('../../lib/plugin-loki.js', fs.readFileSync('./lib/plugin-loki.js'))
fs.writeFileSync('../../lib/plugin-scim.js', fs.readFileSync('./lib/plugin-scim.js'))
fs.writeFileSync('../../lib/plugin-forwardinc.js', fs.readFileSync('./lib/plugin-forwardinc.js'))
fs.writeFileSync('../../lib/plugin-mssql.js', fs.readFileSync('./lib/plugin-mssql.js'))
fs.writeFileSync('../../lib/plugin-saphana.js', fs.readFileSync('./lib/plugin-saphana.js'))
fs.writeFileSync('../../lib/plugin-api.js', fs.readFileSync('./lib/plugin-api.js'))
fs.writeFileSync('../../lib/plugin-azure-ad.js', fs.readFileSync('./lib/plugin-azure-ad.js'))
fs.writeFileSync('../../lib/plugin-ldap.js', fs.readFileSync('./lib/plugin-ldap.js'))
fs.writeFileSync('../../lib/plugin-mongodb.js', fs.readFileSync('./lib/plugin-mongodb.js'))

if (!fsExistsSync('../../config/wsdls/GroupService.wsdl')) {
  fs.writeFileSync('../../config/wsdls/GroupService.wsdl', fs.readFileSync('./config/wsdls/GroupService.wsdl'))
}
if (!fsExistsSync('../../config/wsdls/UserService.wsdl')) {
  fs.writeFileSync('../../config/wsdls/UserService.wsdl', fs.readFileSync('./config/wsdls/UserService.wsdl'))
}

fs.writeFileSync('../../config/docker/docker-compose.yml', fs.readFileSync('./config/docker/docker-compose.yml'))
fs.writeFileSync('../../config/docker/Dockerfile', fs.readFileSync('./config/docker/Dockerfile'))
fs.writeFileSync('../../config/docker/DataDockerfile', fs.readFileSync('./config/docker/DataDockerfile'))
fs.writeFileSync('../../config/docker/docker-compose-debug.yml', fs.readFileSync('./config/docker/docker-compose-debug.yml'))

fs.writeFileSync('../../LICENSE', fs.readFileSync('./LICENSE'))
if (!fsExistsSync('../../index.js')) fs.writeFileSync('../../index.js', fs.readFileSync('./index.js'))<|MERGE_RESOLUTION|>--- conflicted
+++ resolved
@@ -1,17 +1,8 @@
 //
 // Copy plugins from original scimgateway package to current installation folder
 //
-<<<<<<< HEAD
+
 import * as fs from 'fs'
-=======
-
-if (process.env.npm_config_scimgateway_postinstall_skip) {
-  console.info("The configuration `scimgateway_postinstall_skip` was set to true so `postinstall` activities are going to be skipped!")
-  process.exit(0)
-}
-
-var fs = require('fs')
->>>>>>> 89636a41
 
 function fsExistsSync (f) {
   try {
@@ -20,6 +11,11 @@
   } catch (e) {
     return false
   }
+}
+
+if (process.env.npm_config_scimgateway_postinstall_skip || process.env.SCIMGATEWAY_POSTINSTALL_SKIP) {
+  console.info('The configuration `scimgateway_postinstall_skip` was set to true so `postinstall` activities are going to be skipped!')
+  process.exit(0)
 }
 
 if (fsExistsSync('./node_modules')) process.exit(0) // global package - quit - no postinstall
